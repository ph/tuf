#!/usr/bin/env python

"""
<Program Name>
  test_endless_data_attack.py

<Author>
  Konstantin Andrianov

<Started>
  March 13, 2012

<Copyright>
  See LICENSE for licensing information.

<Purpose>
  Simulate an endless data attack.  A simple client update vs. client
  update implementing TUF.

Note: The interposition provided by 'tuf.interposition' is used to intercept
all calls made by urllib/urillib2 to certain hostname specified in 
the interposition configuration file.  Look up interposition.py for more
information and illustration of a sample contents of the interposition 
configuration file.  Interposition was meant to make TUF integration with an
existing software updater an easy process.  This allows for more flexibility
to the existing software updater.  However, if you are planning to solely use
TUF there should be no need for interposition, all necessary calls will be
generated from within TUF.

Note: There is no difference between 'updates' and 'target' files.

"""

# TODO:...

import os
import shutil
import urllib
import tempfile
import util_test_tools

import tuf
from tuf.interposition import urllib_tuf

import logging


<<<<<<< HEAD

# Disable logging.
util_test_tools.disable_logging()

logger = logging.getLogger('tuf')


=======
>>>>>>> 00ee27ae
class EndlessDataAttack(Exception):
  pass



def _download(url, filename, tuf=False):
  if tuf:
    urllib_tuf.urlretrieve(url, filename)

  else:
    urllib.urlretrieve(url, filename)



def test_arbitrary_package_attack(TUF=False):
  """
  <Arguments>
    TUF:
      If set to 'False' all directories that start with 'tuf_' are ignored, 
      indicating that tuf is not implemented.

  <Purpose>
    Illustrate endless data attack vulnerability.

  """

  ERROR_MSG = 'Endless Data Attack was Successful!\n'


  try:
    # Setup.
    root_repo, url, server_proc, keyids = util_test_tools.init_repo(tuf=TUF)
    reg_repo = os.path.join(root_repo, 'reg_repo')
    tuf_repo = os.path.join(root_repo, 'tuf_repo')
    downloads = os.path.join(root_repo, 'downloads')
    tuf_targets = os.path.join(tuf_repo, 'targets')

    # Add a file to 'repo' directory: {root_repo}
    filepath = util_test_tools.add_file_to_repository(reg_repo, 'Test A')
    file_basename = os.path.basename(filepath)
    url_to_repo = url+'reg_repo/'+file_basename
    downloaded_file = os.path.join(downloads, file_basename)
    endless_data = 'A'*100


    if TUF:
      # Update TUF metadata before attacker modifies anything.
      util_test_tools.tuf_refresh_repo(root_repo, keyids)
      # Modify the url.  Remember that the interposition will intercept 
      # urls that have 'localhost:9999' hostname, which was specified in
      # the json interposition configuration file.  Look for 'hostname'
      # in 'util_test_tools.py'. Further, the 'file_basename' is the target
      # path relative to 'targets_dir'. 
      url_to_repo = 'http://localhost:9999/'+file_basename

      # Attacker modifies the file at the targets repository.
      target = os.path.join(tuf_targets, file_basename)
      util_test_tools.modify_file_at_repository(target, endless_data)

    # Attacker modifies the file at the regular repository.
    util_test_tools.modify_file_at_repository(filepath, endless_data)

    # End Setup.


    try:
      # Client downloads (tries to download) the file.
      _download(url=url_to_repo, filename=downloaded_file, tuf=TUF)

    except tuf.DownloadError,e:
      # If tuf.DownloadError is raised, this means that TUF has prevented
      # the download of an unrecognized file.  Enable the logging to see,
      # what actually happened.
      logger.warn('Download failed: '+repr(e))

    else:
      # Check whether the attack succeeded by inspecting the content of the
      # update.  The update should contain 'Test A'.  Technically it suffices
      # to check whether the file was downloaded or not.
      downloaded_content = util_test_tools.read_file_content(downloaded_file)
      if 'Test A' != downloaded_content:
        raise EndlessDataAttack(ERROR_MSG)


  finally:
    util_test_tools.cleanup(root_repo, server_proc)





try:
  test_arbitrary_package_attack(TUF=False)

except EndlessDataAttack, error:
  print('Without TUF: '+str(error))



try:
  test_arbitrary_package_attack(TUF=True)

except EndlessDataAttack, error:
  print('With TUF: '+str(error))<|MERGE_RESOLUTION|>--- conflicted
+++ resolved
@@ -45,16 +45,6 @@
 import logging
 
 
-<<<<<<< HEAD
-
-# Disable logging.
-util_test_tools.disable_logging()
-
-logger = logging.getLogger('tuf')
-
-
-=======
->>>>>>> 00ee27ae
 class EndlessDataAttack(Exception):
   pass
 
